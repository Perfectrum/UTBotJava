package org.utbot.fuzzing

import org.utbot.fuzzing.utils.MissedSeed
import org.utbot.fuzzing.utils.chooseOne
import kotlin.random.Random

/**
 * User class that holds data about current fuzzing running.
 */
interface Statistic<TYPE, RESULT> {
    val startTime: Long
    val totalRuns: Long
    val elapsedTime: Long
    val missedTypes: MissedSeed<TYPE, RESULT>
    val random: Random
    val configuration: Configuration
}

///region Statistic Implementations

/**
 * Interface of statistic object with seeds maintaining logic (seed selection, value storaging, feedbacks counting, etc.)
 */
interface SeedsMaintainingStatistic<TYPE, RESULT, FEEDBACK : Feedback<TYPE, RESULT>>: Statistic<TYPE, RESULT> {
    override var totalRuns: Long
    fun put(random: Random, configuration: Configuration, feedback: FEEDBACK, seed: Node<TYPE, RESULT>) : MinsetEvent
    fun getSeed(random: Random, configuration: Configuration): Node<TYPE, RESULT>
<<<<<<< HEAD
    fun getMutationsEfficiencies(): Map<Mutation<*>, Double> { return emptyMap() }
    fun isNotEmpty() : Boolean
    fun size() : Int
=======
    fun getMutationsEfficiencies(): Map<Mutation<*>, Double>
    fun size() : Int
    fun isNotEmpty() : Boolean { return size() > 0 }
>>>>>>> 6c7de738
}


/**
 * Statistic implementation used for experiments with single seed.
 * Keeps [Minset] with all feedbacks but [getSeed] returns only one seed, saved from last run.
 */
open class SingleSeedKeepingStatistic<TYPE, RESULT, FEEDBACK : Feedback<TYPE, RESULT>> (
    override var totalRuns: Long = 0,
    override val startTime: Long = System.nanoTime(),
    override var missedTypes: MissedSeed<TYPE, RESULT> = MissedSeed(),
    override val random: Random,
    override val configuration: Configuration
): SeedsMaintainingStatistic<TYPE, RESULT, FEEDBACK> {
    constructor(source: Statistic<TYPE, RESULT>) : this(
        totalRuns = source.totalRuns,
        startTime = source.startTime,
        missedTypes = source.missedTypes,
        random = source.random,
        configuration = source.configuration.copy()
    )

    override val elapsedTime: Long
        get() = System.nanoTime() - startTime

    private val storedSeed = SingleValueStorage<TYPE, RESULT>(configuration.minsetConfiguration.valueStoragingStrategy)
    private val feedbacksCounts: LinkedHashMap<FEEDBACK, Long> = linkedMapOf()

    private val mutationsCounts = mutableMapOf<Mutation<*>, Long>()
    private val mutationsSuccessCounts = mutableMapOf<Mutation<*>, Double>()
<<<<<<< HEAD
    private val mutationsEfficiencies = mutableMapOf<Mutation<*>, Double>()
=======
>>>>>>> 6c7de738


    override fun put(random: Random, configuration: Configuration, feedback: FEEDBACK, seed: Node<TYPE, RESULT>): MinsetEvent {
        storedSeed.put(seed, feedback)
        feedbacksCounts.merge(feedback, 1L, Long::plus)

        val event = when {
            feedbacksCounts[feedback] == 1L -> MinsetEvent.NEW_FEEDBACK
            configuration.minsetConfiguration.valueStoragingStrategy == ValueStoragingStrategy.LAST -> MinsetEvent.NOTHING_NEW
            else -> MinsetEvent.NOTHING_NEW
        }

        seed.result.forEach { result ->
            when(result) {
                is Result.Known<TYPE, RESULT, *> -> {
                    result.lastMutation?.let { mutation ->
<<<<<<< HEAD
                        mutationsCounts[mutation] = mutationsCounts.getOrDefault(mutation, 0) + 1

                        with(mutationsEfficiencies) {
                            forEach { (key, value) ->
                                this[key] = value * configuration.minsetConfiguration.obsolescenceMultiplier
                            }
                            this[mutation] = getOrDefault(mutation, 0.0) / mutationsCounts[mutation]!!
                        }

                        mutationsSuccessCounts[mutation] = when (event) {
                            MinsetEvent.NEW_FEEDBACK -> {
                                if (this.totalRuns % configuration.runsPerValue > configuration.investigationPeriodPerValue) {
                                    mutationsSuccessCounts.getOrDefault(mutation, 0.0) * configuration.minsetConfiguration.rewardMultiplier + configuration.minsetConfiguration.rewardWeight
=======
                        mutationsSuccessCounts.forEach{ (key, value) ->
                            mutationsSuccessCounts[key] = value * configuration.minsetConfiguration.obsolescenceMultiplier
                        }

                        mutationsCounts[mutation] = mutationsCounts.getOrDefault(mutation, 0) + 1

                        mutationsSuccessCounts[mutation] = when (event) {
                            MinsetEvent.NEW_FEEDBACK -> {
                                if (this.totalRuns % configuration.runsPerValue > configuration.investigationPeriodPerValue) {
                                    mutationsSuccessCounts.getOrDefault(
                                        mutation,
                                        0.0
                                    ) * configuration.minsetConfiguration.rewardMultiplier + configuration.minsetConfiguration.rewardWeight
>>>>>>> 6c7de738
                                } else {
                                    mutationsSuccessCounts.getOrDefault(mutation, 0.0) + 1
                                }
                            }
<<<<<<< HEAD
                            else -> mutationsSuccessCounts.getOrDefault(mutation, 0.0) * configuration.minsetConfiguration.penaltyMultiplier + configuration.minsetConfiguration.penaltyWeight
=======

                            else -> mutationsSuccessCounts.getOrDefault(
                                mutation,
                                0.0
                            ) * configuration.minsetConfiguration.penaltyMultiplier + configuration.minsetConfiguration.penaltyWeight
>>>>>>> 6c7de738
                        }
                    }
                }
                else -> {}
            }
        }

        return event
    }

    override fun getSeed(random: Random, configuration: Configuration): Node<TYPE, RESULT> {
        return storedSeed.next()
    }

    override fun getMutationsEfficiencies(): Map<Mutation<*>, Double> {
<<<<<<< HEAD
        return mutationsEfficiencies
    }

    override fun isNotEmpty(): Boolean {
        return feedbacksCounts.isNotEmpty()
=======
        return mutationsCounts.mapValues { (key, value) ->
            (mutationsSuccessCounts[key] ?: 0.0) / value
        }
>>>>>>> 6c7de738
    }

    override fun size(): Int {
        return feedbacksCounts.size
    }
}

/**
 * Main implementation of [SeedsMaintainingStatistic]. Implements
 * mutations efficiencies evaluating algorithm used for mutation probability tuning (see [MainStatisticImpl.put])
 * and seed selection algorithm based on feedbacks counting (see [MainStatisticImpl.getSeed]).
 */
open class MainStatisticImpl<TYPE, RESULT, FEEDBACK : Feedback<TYPE, RESULT>> (
    override var totalRuns: Long = 0,
    override val startTime: Long = System.nanoTime(),
    override var missedTypes: MissedSeed<TYPE, RESULT> = MissedSeed(),
    override val random: Random,
    override val configuration: Configuration
): SeedsMaintainingStatistic<TYPE, RESULT, FEEDBACK> {
    constructor(source: Statistic<TYPE, RESULT>) : this(
        totalRuns = source.totalRuns,
        startTime = source.startTime,
        missedTypes = source.missedTypes,
        random = source.random,
        configuration = source.configuration.copy()
    )

    override val elapsedTime: Long
        get() = System.nanoTime() - startTime

    private val minset: Minset<TYPE, RESULT, FEEDBACK, SingleValueStorage<TYPE, RESULT>> = Minset(
        { SingleValueStorage(configuration.minsetConfiguration.valueStoragingStrategy) }
    )

    private var currentValue: Node<TYPE, RESULT>? = null

    private val mutationsCounts = mutableMapOf<Mutation<*>, Long>()
    private val mutationsSuccessCounts = mutableMapOf<Mutation<*>, Double>()
<<<<<<< HEAD
    private val mutationsEfficiencies = mutableMapOf<Mutation<*>, Double>()
=======
>>>>>>> 6c7de738


    override fun put(random: Random, configuration: Configuration, feedback: FEEDBACK, seed: Node<TYPE, RESULT>): MinsetEvent {
        val event = minset.put(seed, feedback)

        seed.result.forEach { result ->
            when (result) {
                is Result.Known<TYPE, RESULT, *> -> {
                    result.lastMutation?.let { mutation ->
<<<<<<< HEAD
                        mutationsCounts[mutation] = mutationsCounts.getOrDefault(mutation, 0) + 1

                        with(mutationsEfficiencies) {
                            forEach { (key, value) ->
                                this[key] = value * configuration.minsetConfiguration.obsolescenceMultiplier
                            }
                            this[mutation] = getOrDefault(mutation, 0.0) / mutationsCounts[mutation]!!
                        }

=======
                        mutationsSuccessCounts.forEach{ (key, value) ->
                            mutationsSuccessCounts[key] = value * configuration.minsetConfiguration.obsolescenceMultiplier
                        }

                        mutationsCounts[mutation] = mutationsCounts.getOrDefault(mutation, 0) + 1

>>>>>>> 6c7de738
                        mutationsSuccessCounts[mutation] = when (event) {
                            MinsetEvent.NEW_FEEDBACK -> {
                                if (this.totalRuns % configuration.runsPerValue > configuration.investigationPeriodPerValue) {
                                    mutationsSuccessCounts.getOrDefault(
                                        mutation,
                                        0.0
                                    ) * configuration.minsetConfiguration.rewardMultiplier + configuration.minsetConfiguration.rewardWeight
                                } else {
                                    mutationsSuccessCounts.getOrDefault(mutation, 0.0) + 1
                                }
                            }

                            else -> mutationsSuccessCounts.getOrDefault(
                                mutation,
                                0.0
                            ) * configuration.minsetConfiguration.penaltyMultiplier + configuration.minsetConfiguration.penaltyWeight
                        }
                    }
                }

                else -> {}
            }
        }

        return event
    }


    override fun getSeed(random: Random, configuration: Configuration): Node<TYPE, RESULT> {
        if (minset.isEmpty()) error("Call `isNotEmpty` before getting the seed")

        currentValue?.result?.forEach {
            when (it) {
                is Result.Known<TYPE, RESULT, *> -> {
                    if (this.totalRuns % configuration.runsPerValue == 1L) {

                        // the law of Demeter is violated because seed selection and power schedule will be significantly reworked
                        val entries = minset.seeds.entries.toList()
                        val frequencies = DoubleArray(minset.size()).also { f ->
                            entries.forEachIndexed { index, (key, _) ->
                                f[index] = configuration.energyFunction(minset.count.getOrDefault(key, 0L))
                            }
                        }

                        currentValue = entries[random.chooseOne(frequencies)].value.next()

                        mutationsCounts.clear()
                        mutationsSuccessCounts.clear()
<<<<<<< HEAD
                        mutationsEfficiencies.clear()
=======
>>>>>>> 6c7de738
                    }
                }
                else -> {}
            }
        }

        // This variable is used for dirty way to turn off sequential running on once chosen value for debugging.
        // Breakpoint below evaluates "enabled = false", so currentValue is chosen again independently
        val enabled = true

        if (currentValue == null || !enabled) {
            // the law of Demeter is violated because seed selection and power schedule will be significantly reworked
            val entries = minset.seeds.entries.toList()
            val frequencies = DoubleArray(minset.size()).also { f ->
                entries.forEachIndexed { index, (key, _) ->
                    f[index] = configuration.energyFunction(minset.count.getOrDefault(key, 0L))
                }
            }

            currentValue = entries[random.chooseOne(frequencies)].value.next()
        }

        return currentValue!!
    }

<<<<<<< HEAD
    override fun isNotEmpty(): Boolean {
        return minset.isNotEmpty()
=======
    override fun getMutationsEfficiencies(): Map<Mutation<*>, Double> {
        return mutationsCounts.mapValues { (key, value) ->
            (mutationsSuccessCounts[key] ?: 0.0) / value
        }
>>>>>>> 6c7de738
    }

    override fun size(): Int {
        return minset.size()
    }
}
///endregion

///region Minset

/**
 * Possible answers given by [Minset] after putting a value in it with [Minset.put]:
 * - [NEW_FEEDBACK]: new unique feedback was found;
 * - [NEW_VALUE]: feedback is already in minset, and value stored for it was updated;
 * - [NOTHING_NEW]: feedback is already in minset and the value was not updated either.
 *
 * According to current implementation, [Minset] figures out if feedback is new,
 * but decision between [NEW_VALUE] and [NOTHING_NEW] is making by [ValueStorage].
 */
enum class MinsetEvent { NEW_FEEDBACK, NEW_VALUE, NOTHING_NEW }

/**
 * Storage for feedbacks mapped on the values that led to them.
 */
open class Minset<TYPE, RESULT, FEEDBACK : Feedback<TYPE, RESULT>, STORAGE : ValueStorage<TYPE, RESULT>> (
    open val valueStorageGenerator: () -> STORAGE,
    val seeds: LinkedHashMap<FEEDBACK, STORAGE> = linkedMapOf(),
    val count: LinkedHashMap<FEEDBACK, Long> = linkedMapOf()
) {
    operator fun get(feedback: FEEDBACK): STORAGE? {
        return seeds[feedback]
    }

    open fun put(value: Node<TYPE, RESULT>, feedback: FEEDBACK) : MinsetEvent {
        val result: MinsetEvent

        if (seeds.containsKey(feedback)) {
            result = if( seeds[feedback]!!.put(value, feedback) ) { MinsetEvent.NEW_VALUE } else { MinsetEvent.NOTHING_NEW }
        } else {
            result = MinsetEvent.NEW_FEEDBACK
            seeds[feedback] = valueStorageGenerator.invoke()
            seeds[feedback]!!.put(value, feedback)
        }

        count[feedback] = count.getOrDefault(feedback, 0L) + 1L

        return result
    }

    fun isNotEmpty(): Boolean {
        return seeds.isNotEmpty()
    }

    fun isEmpty(): Boolean {
        return seeds.isEmpty()
    }

    fun size() : Int {
        return seeds.size
    }
}
///endregion

///region Value storages

/**
 * Interface used for [ValueStorage].
 */
interface InfiniteIterator<T> : Iterator<T> {
    override operator fun next(): T
    override operator fun hasNext(): Boolean
}

/**
 * Interface to storage values mapped to feedbacks in [Minset].
 * Now only [SingleValueStorage] implements it, but there might be more complex logic.
 */
interface ValueStorage<TYPE, RESULT> : InfiniteIterator<Node<TYPE, RESULT>> {
    fun put(value: Node<TYPE, RESULT>, feedback: Feedback<TYPE, RESULT>) : Boolean
}

/**
 * Base implementation of [ValueStorage] that keeps only one (first or last, according to [strategy])
 * value for each single feedback.
 */
open class SingleValueStorage<TYPE, RESULT> (
    private val strategy : ValueStoragingStrategy
) : ValueStorage<TYPE, RESULT> {

    private var storedValue: Node<TYPE, RESULT>? = null
    override fun put(value: Node<TYPE, RESULT>, feedback: Feedback<TYPE, RESULT>) : Boolean {
        val result = storedValue == null

        storedValue = when (strategy) {
            ValueStoragingStrategy.FIRST -> storedValue ?: value
            ValueStoragingStrategy.LAST -> value
        }

        return result || (strategy == ValueStoragingStrategy.LAST)
    }

    override fun next(): Node<TYPE, RESULT> {
        if (storedValue == null) {
            error("Next value requested but no value stored")
        } else {
            return storedValue as Node<TYPE, RESULT>
        }
    }

    override fun hasNext(): Boolean {
        return storedValue != null
    }
}

/**
 * [SingleValueStorage] implementation that counts mutations for each feedback stored.
 * Can be used in the future for trying to reach rare feedbacks.
 */
class MutationsCountingSingleValueStorage<TYPE, RESULT>(strategy: ValueStoragingStrategy) :
    SingleValueStorage<TYPE, RESULT>(strategy) {
    private val knownValueMutationsCount: HashMap<Mutation<*>, Int> = hashMapOf()

    override fun put(value: Node<TYPE, RESULT>, feedback: Feedback<TYPE, RESULT>): Boolean {
        value.result.forEach { result ->
            when (result) {
                is Result.Known<*, *, *> -> {
                    result.lastMutation?.let {
                        knownValueMutationsCount[it] = knownValueMutationsCount.getOrDefault(it, 0) + 1
                    }
                }
                else -> {}}
        }
        return super.put(value, feedback)
    }
}

///endregion<|MERGE_RESOLUTION|>--- conflicted
+++ resolved
@@ -25,15 +25,9 @@
     override var totalRuns: Long
     fun put(random: Random, configuration: Configuration, feedback: FEEDBACK, seed: Node<TYPE, RESULT>) : MinsetEvent
     fun getSeed(random: Random, configuration: Configuration): Node<TYPE, RESULT>
-<<<<<<< HEAD
-    fun getMutationsEfficiencies(): Map<Mutation<*>, Double> { return emptyMap() }
-    fun isNotEmpty() : Boolean
-    fun size() : Int
-=======
     fun getMutationsEfficiencies(): Map<Mutation<*>, Double>
     fun size() : Int
     fun isNotEmpty() : Boolean { return size() > 0 }
->>>>>>> 6c7de738
 }
 
 
@@ -64,10 +58,6 @@
 
     private val mutationsCounts = mutableMapOf<Mutation<*>, Long>()
     private val mutationsSuccessCounts = mutableMapOf<Mutation<*>, Double>()
-<<<<<<< HEAD
-    private val mutationsEfficiencies = mutableMapOf<Mutation<*>, Double>()
-=======
->>>>>>> 6c7de738
 
 
     override fun put(random: Random, configuration: Configuration, feedback: FEEDBACK, seed: Node<TYPE, RESULT>): MinsetEvent {
@@ -84,21 +74,6 @@
             when(result) {
                 is Result.Known<TYPE, RESULT, *> -> {
                     result.lastMutation?.let { mutation ->
-<<<<<<< HEAD
-                        mutationsCounts[mutation] = mutationsCounts.getOrDefault(mutation, 0) + 1
-
-                        with(mutationsEfficiencies) {
-                            forEach { (key, value) ->
-                                this[key] = value * configuration.minsetConfiguration.obsolescenceMultiplier
-                            }
-                            this[mutation] = getOrDefault(mutation, 0.0) / mutationsCounts[mutation]!!
-                        }
-
-                        mutationsSuccessCounts[mutation] = when (event) {
-                            MinsetEvent.NEW_FEEDBACK -> {
-                                if (this.totalRuns % configuration.runsPerValue > configuration.investigationPeriodPerValue) {
-                                    mutationsSuccessCounts.getOrDefault(mutation, 0.0) * configuration.minsetConfiguration.rewardMultiplier + configuration.minsetConfiguration.rewardWeight
-=======
                         mutationsSuccessCounts.forEach{ (key, value) ->
                             mutationsSuccessCounts[key] = value * configuration.minsetConfiguration.obsolescenceMultiplier
                         }
@@ -112,20 +87,15 @@
                                         mutation,
                                         0.0
                                     ) * configuration.minsetConfiguration.rewardMultiplier + configuration.minsetConfiguration.rewardWeight
->>>>>>> 6c7de738
                                 } else {
                                     mutationsSuccessCounts.getOrDefault(mutation, 0.0) + 1
                                 }
                             }
-<<<<<<< HEAD
-                            else -> mutationsSuccessCounts.getOrDefault(mutation, 0.0) * configuration.minsetConfiguration.penaltyMultiplier + configuration.minsetConfiguration.penaltyWeight
-=======
 
                             else -> mutationsSuccessCounts.getOrDefault(
                                 mutation,
                                 0.0
                             ) * configuration.minsetConfiguration.penaltyMultiplier + configuration.minsetConfiguration.penaltyWeight
->>>>>>> 6c7de738
                         }
                     }
                 }
@@ -141,17 +111,9 @@
     }
 
     override fun getMutationsEfficiencies(): Map<Mutation<*>, Double> {
-<<<<<<< HEAD
-        return mutationsEfficiencies
-    }
-
-    override fun isNotEmpty(): Boolean {
-        return feedbacksCounts.isNotEmpty()
-=======
         return mutationsCounts.mapValues { (key, value) ->
             (mutationsSuccessCounts[key] ?: 0.0) / value
         }
->>>>>>> 6c7de738
     }
 
     override fun size(): Int {
@@ -190,10 +152,6 @@
 
     private val mutationsCounts = mutableMapOf<Mutation<*>, Long>()
     private val mutationsSuccessCounts = mutableMapOf<Mutation<*>, Double>()
-<<<<<<< HEAD
-    private val mutationsEfficiencies = mutableMapOf<Mutation<*>, Double>()
-=======
->>>>>>> 6c7de738
 
 
     override fun put(random: Random, configuration: Configuration, feedback: FEEDBACK, seed: Node<TYPE, RESULT>): MinsetEvent {
@@ -203,24 +161,12 @@
             when (result) {
                 is Result.Known<TYPE, RESULT, *> -> {
                     result.lastMutation?.let { mutation ->
-<<<<<<< HEAD
-                        mutationsCounts[mutation] = mutationsCounts.getOrDefault(mutation, 0) + 1
-
-                        with(mutationsEfficiencies) {
-                            forEach { (key, value) ->
-                                this[key] = value * configuration.minsetConfiguration.obsolescenceMultiplier
-                            }
-                            this[mutation] = getOrDefault(mutation, 0.0) / mutationsCounts[mutation]!!
-                        }
-
-=======
                         mutationsSuccessCounts.forEach{ (key, value) ->
                             mutationsSuccessCounts[key] = value * configuration.minsetConfiguration.obsolescenceMultiplier
                         }
 
                         mutationsCounts[mutation] = mutationsCounts.getOrDefault(mutation, 0) + 1
 
->>>>>>> 6c7de738
                         mutationsSuccessCounts[mutation] = when (event) {
                             MinsetEvent.NEW_FEEDBACK -> {
                                 if (this.totalRuns % configuration.runsPerValue > configuration.investigationPeriodPerValue) {
@@ -269,10 +215,6 @@
 
                         mutationsCounts.clear()
                         mutationsSuccessCounts.clear()
-<<<<<<< HEAD
-                        mutationsEfficiencies.clear()
-=======
->>>>>>> 6c7de738
                     }
                 }
                 else -> {}
@@ -298,15 +240,10 @@
         return currentValue!!
     }
 
-<<<<<<< HEAD
-    override fun isNotEmpty(): Boolean {
-        return minset.isNotEmpty()
-=======
     override fun getMutationsEfficiencies(): Map<Mutation<*>, Double> {
         return mutationsCounts.mapValues { (key, value) ->
             (mutationsSuccessCounts[key] ?: 0.0) / value
         }
->>>>>>> 6c7de738
     }
 
     override fun size(): Int {
