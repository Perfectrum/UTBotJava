package org.utbot.fuzzing.seeds

import org.utbot.fuzzing.Mutation
import org.utbot.fuzzing.StringMutations

open class StringValue(
    val valueProvider: () -> String,
    override val lastMutation: Mutation<out StringValue>? = null,
    override val mutatedFrom: StringValue? = null,
) : KnownValue<StringValue> {

    constructor(
        value: String,
        lastMutation: Mutation<out StringValue>? = null,
        mutatedFrom: StringValue? = null
    ) : this(valueProvider = { value }, lastMutation, mutatedFrom)

    val value by lazy { valueProvider() }

    override fun mutations(): List<Mutation<out StringValue>> {
        return listOf(
            StringMutations.AddCharacter,
            StringMutations.RemoveCharacter,
            StringMutations.ShuffleCharacters,
        )
    }

    override fun toString(): String {
<<<<<<< HEAD
        return "\"$value\""
=======
        return "\"${valueProvider()}\""
>>>>>>> 6c7de738
    }
}<|MERGE_RESOLUTION|>--- conflicted
+++ resolved
@@ -26,10 +26,6 @@
     }
 
     override fun toString(): String {
-<<<<<<< HEAD
-        return "\"$value\""
-=======
         return "\"${valueProvider()}\""
->>>>>>> 6c7de738
     }
 }