@file:Suppress("ReplaceRangeStartEndInclusiveWithFirstLast")

package org.utbot.fuzzing

import org.utbot.fuzzing.seeds.*
import org.utbot.fuzzing.utils.chooseOne
import org.utbot.fuzzing.utils.flipCoin
import kotlin.random.Random

<<<<<<< HEAD
fun Map<Mutation<*>, Double>.getRandomMutation(random: Random): Mutation<*>? {
    val sum = values.sum()

    if (sum > 0) {
        var value = random.nextDouble(sum)
        for ((mutation, weight) in entries) {
            value -= weight
            if (value <= 0) {
                return mutation
            }
        }
    }

    return null
}
=======
>>>>>>> 6c7de738

class MutationFactory<TYPE, RESULT> {
    fun mutate(
        node: Node<TYPE, RESULT>,
        random: Random,
        configuration: Configuration,
        statistic: SeedsMaintainingStatistic<TYPE, RESULT, *>
    ): Node<TYPE, RESULT> {
        if (node.result.isEmpty()) return node
        val indexOfMutatedResult = random.chooseOne(node.result.map(::rate).toDoubleArray())
        val recursive: NodeMutation<TYPE, RESULT> = NodeMutation { n, r, c ->
            mutate(n, r, c, statistic)
        }
        val mutated = when (val resultToMutate = node.result[indexOfMutatedResult]) {
            is Result.Simple<TYPE, RESULT> -> Result.Simple(
                resultToMutate.mutation(resultToMutate.result, random),
                resultToMutate.mutation
            )
            is Result.Known<TYPE, RESULT, *> -> {
                val mutations = resultToMutate.value.mutations()

<<<<<<< HEAD
                val mutation = if (
                    configuration.investigationPeriodPerValue > 0 && statistic.totalRuns % configuration.runsPerValue > configuration.investigationPeriodPerValue
                    ) {
                        statistic.getMutationsEfficiencies().getRandomMutation(random) ?: mutations.random(random)
                    } else {
                            mutations.random(random)
                    }

                if (mutations.isNotEmpty()) {
                    resultToMutate.mutate(mutation as Mutation<out KnownValue<*>>, random, configuration)
=======
                val mutationsEffieciencies =  statistic.getMutationsEfficiencies()

                val mutation = if (
                    configuration.investigationPeriodPerValue > 0 &&
                    statistic.totalRuns % configuration.runsPerValue > configuration.investigationPeriodPerValue &&
                    mutationsEffieciencies.values.sum() >= 0
                ) {
                    mutations[random.chooseOne(mutationsEffieciencies.values.toDoubleArray())]
                } else {
                    mutations.random(random)
                }

                if (mutations.isNotEmpty()) {
                    resultToMutate.mutate(mutation, random, configuration)
>>>>>>> 6c7de738
                } else {
                    resultToMutate
                }
            }
            is Result.Recursive<TYPE, RESULT> -> {
                when {
                    resultToMutate.modify.isEmpty() || random.flipCoin(configuration.probConstructorMutationInsteadModificationMutation) ->
                        RecursiveMutations.Constructor<TYPE, RESULT>()

                    random.flipCoin(configuration.probShuffleAndCutRecursiveObjectModificationMutation) ->
                        RecursiveMutations.ShuffleAndCutModifications()

                    else -> RecursiveMutations.Mutate()
                }.mutate(resultToMutate, recursive, random, configuration)
            }
            is Result.Collection<TYPE, RESULT> -> if (resultToMutate.modify.isNotEmpty()) {
                when {
                    random.flipCoin(100 - configuration.probCollectionShuffleInsteadResultMutation) ->
                        CollectionMutations.Mutate()

                    else ->
                        CollectionMutations.Shuffle<TYPE, RESULT>()
                }.mutate(resultToMutate, recursive, random, configuration)
            } else {
                resultToMutate
            }
            is Result.Empty -> resultToMutate
        }
        return Node(node.result.toMutableList().apply {
            set(indexOfMutatedResult, mutated)
        }, node.parameters, node.builder)
    }

    /**
     * Rates somehow the result.
     *
     * For example, fuzzing should not try to mutate some empty structures, like empty collections or objects.
     */
    private fun <TYPE, RESULT> rate(result: Result<TYPE, RESULT>): Double {
        if (!canMutate(result)) {
            return ALMOST_ZERO
        }
        return when (result) {
            is Result.Recursive<TYPE, RESULT> -> if (result.construct.parameters.isEmpty() and result.modify.isEmpty()) ALMOST_ZERO else 0.5
            is Result.Collection<TYPE, RESULT> -> if (result.iterations == 0) return ALMOST_ZERO else 0.7
            is StringValue -> 2.0
            is Result.Known<TYPE, RESULT, *> -> 1.2
            is Result.Simple<TYPE, RESULT> -> 2.0
            is Result.Empty -> ALMOST_ZERO
        }
    }

    private fun <TYPE, RESULT> canMutate(node: Result<TYPE, RESULT>): Boolean {
        return when (node) {
            is Result.Simple<TYPE, RESULT> -> node.mutation === emptyMutation<RESULT>()
            is Result.Known<TYPE, RESULT, *> -> node.value.mutations().isNotEmpty()
            is Result.Recursive<TYPE, RESULT> -> node.modify.isNotEmpty()
            is Result.Collection<TYPE, RESULT> -> node.modify.isNotEmpty() && node.iterations > 0
            is Result.Empty<TYPE, RESULT> -> false
        }
    }

    @Suppress("UNCHECKED_CAST")
    private fun <TYPE, RESULT, T : KnownValue<T>> Result.Known<TYPE, RESULT, *>.mutate(
        mutation: Mutation<T>,
        random: Random,
        configuration: Configuration
    ): Result.Known<TYPE, RESULT, T> {
        val source: T = value as T
        val mutate = mutation.mutate(source, random, configuration)
        return Result.Known(
            mutate,
            build as (T) -> RESULT,
            lastMutation = mutation
        )
    }
}

private const val ALMOST_ZERO = 1E-7
private val IDENTITY_MUTATION: (Any, random: Random) -> Any = { f, _ -> f }

fun <RESULT> emptyMutation(): (RESULT, random: Random) -> RESULT {
    @Suppress("UNCHECKED_CAST")
    return IDENTITY_MUTATION as (RESULT, random: Random) -> RESULT
}

/**
 * Mutations is an object which applies some changes to the source object
 * and then returns a new object (or old one without changes).
 */
fun interface Mutation<T> {
    fun mutate(source: T, random: Random, configuration: Configuration): T
}

sealed class BitVectorMutations : Mutation<BitVectorValue> {

    abstract fun rangeOfMutation(source: BitVectorValue): IntRange

    override fun mutate(source: BitVectorValue, random: Random, configuration: Configuration): BitVectorValue {
        with (rangeOfMutation(source)) {
            val firstBits = random.nextInt(start, endInclusive.coerceAtLeast(1))
            return BitVectorValue(source, this@BitVectorMutations).apply { this[firstBits] = !this[firstBits] }
        }
    }

    object SlightDifferent : BitVectorMutations() {
        override fun rangeOfMutation(source: BitVectorValue) = 0 ..  source.size / 4
    }

    object DifferentWithSameSign : BitVectorMutations() {
        override fun rangeOfMutation(source: BitVectorValue) = source.size / 4 .. source.size
    }

    object ChangeSign : BitVectorMutations() {
        override fun rangeOfMutation(source: BitVectorValue) = source.size - 1 .. source.size
    }
}

sealed interface IEEE754Mutations : Mutation<IEEE754Value> {

    object ChangeSign : IEEE754Mutations {
        override fun mutate(source: IEEE754Value, random: Random, configuration: Configuration): IEEE754Value {
            return IEEE754Value(source, this).apply {
                setRaw(0, !getRaw(0))
            }
        }
    }

    object Mantissa : IEEE754Mutations {
        override fun mutate(source: IEEE754Value, random: Random, configuration: Configuration): IEEE754Value {
            val i = random.nextInt(0, source.mantissaSize)
            return IEEE754Value(source, this).apply {
                setRaw(1 + exponentSize + i, !getRaw(1 + exponentSize + i))
            }
        }
    }

    object Exponent : IEEE754Mutations {
        override fun mutate(source: IEEE754Value, random: Random, configuration: Configuration): IEEE754Value {
            val i = random.nextInt(0, source.exponentSize)
            return IEEE754Value(source, this).apply {
                setRaw(1 + i, !getRaw(1 + i))
            }
        }
    }
}

sealed interface StringMutations : Mutation<StringValue> {

    object AddCharacter : StringMutations {
        override fun mutate(source: StringValue, random: Random, configuration: Configuration): StringValue {
            val value = source.value
            if (value.length >= configuration.maxStringLengthWhenMutated) {
                return source
            }
            val position = random.nextInt(value.length + 1)
            val charToMutate = if (value.isNotEmpty()) {
                value.random(random)
            } else {
                // use any meaningful character from the ascii table
                random.nextInt(33, 127).toChar()
            }
            val newString = buildString {
                append(value.substring(0, position))
                // try to change char to some that is close enough to origin char
                val charTableSpread = 64
                if (random.nextBoolean()) {
                    append(charToMutate - random.nextInt(1, charTableSpread))
                } else {
                    append(charToMutate + random.nextInt(1, charTableSpread))
                }
                append(value.substring(position, value.length))
            }
            return StringValue(newString, lastMutation = this, mutatedFrom = source)
        }
    }

    object RemoveCharacter : StringMutations {
        override fun mutate(source: StringValue, random: Random, configuration: Configuration): StringValue {
            val value = source.value
            val position = random.nextInt(value.length + 1)
            if (position >= value.length) return source
            val toRemove = random.nextInt(value.length)
            val newString = buildString {
                append(value.substring(0, toRemove))
                append(value.substring(toRemove + 1, value.length))
            }
            return StringValue(newString, this)
        }
    }

    object ShuffleCharacters : StringMutations {
        override fun mutate(source: StringValue, random: Random, configuration: Configuration): StringValue {
            return StringValue(
                value = String(source.value.toCharArray().apply { shuffle(random) }),
                lastMutation = this
            )
        }
    }
}

fun interface NodeMutation<TYPE, RESULT> : Mutation<Node<TYPE, RESULT>>

sealed interface CollectionMutations<TYPE, RESULT> : Mutation<Pair<Result.Collection<TYPE, RESULT>, NodeMutation<TYPE, RESULT>>> {

    override fun mutate(
        source: Pair<Result.Collection<TYPE, RESULT>, NodeMutation<TYPE, RESULT>>,
        random: Random,
        configuration: Configuration
    ): Pair<Result.Collection<TYPE, RESULT>, NodeMutation<TYPE, RESULT>> {
        return mutate(source.first, source.second, random, configuration) to source.second
    }

    fun mutate(
        source: Result.Collection<TYPE, RESULT>,
        recursive: NodeMutation<TYPE, RESULT>,
        random: Random,
        configuration: Configuration
    ) : Result.Collection<TYPE, RESULT>

    class Shuffle<TYPE, RESULT> : CollectionMutations<TYPE, RESULT> {
        override fun mutate(
            source: Result.Collection<TYPE, RESULT>,
            recursive: NodeMutation<TYPE, RESULT>,
            random: Random,
            configuration: Configuration
        ): Result.Collection<TYPE, RESULT> {
            return Result.Collection(
                construct = source.construct,
                modify = source.modify.toMutableList().shuffled(random),
                iterations = source.iterations,
                lastMutation = this,
            )
        }
    }

    class Mutate<TYPE, RESULT> : CollectionMutations<TYPE, RESULT> {
        override fun mutate(
            source: Result.Collection<TYPE, RESULT>,
            recursive: NodeMutation<TYPE, RESULT>,
            random: Random,
            configuration: Configuration
        ): Result.Collection<TYPE, RESULT> {
            return Result.Collection(
                construct = source.construct,
                modify = source.modify.toMutableList().apply {
                    val i = random.nextInt(0, source.modify.size)
                    set(i, recursive.mutate(source.modify[i], random, configuration))
                },
                iterations = source.iterations,
                lastMutation = this,
            )
        }
    }
}

sealed interface RecursiveMutations<TYPE, RESULT> : Mutation<Pair<Result.Recursive<TYPE, RESULT>, NodeMutation<TYPE, RESULT>>> {

    override fun mutate(
        source: Pair<Result.Recursive<TYPE, RESULT>, NodeMutation<TYPE, RESULT>>,
        random: Random,
        configuration: Configuration
    ): Pair<Result.Recursive<TYPE, RESULT>, NodeMutation<TYPE, RESULT>> {
        return mutate(source.first, source.second, random, configuration) to source.second
    }

    fun mutate(
        source: Result.Recursive<TYPE, RESULT>,
        recursive: NodeMutation<TYPE, RESULT>,
        random: Random,
        configuration: Configuration
    ) : Result.Recursive<TYPE, RESULT>


    class Constructor<TYPE, RESULT> : RecursiveMutations<TYPE, RESULT> {
        override fun mutate(
            source: Result.Recursive<TYPE, RESULT>,
            recursive: NodeMutation<TYPE, RESULT>,
            random: Random,
            configuration: Configuration
        ): Result.Recursive<TYPE, RESULT> {
            return Result.Recursive(
                construct = recursive.mutate(source.construct,random, configuration),
                modify = source.modify,
                lastMutation = this,
            )
        }
    }

    class ShuffleAndCutModifications<TYPE, RESULT> : RecursiveMutations<TYPE, RESULT> {
        override fun mutate(
            source: Result.Recursive<TYPE, RESULT>,
            recursive: NodeMutation<TYPE, RESULT>,
            random: Random,
            configuration: Configuration
        ): Result.Recursive<TYPE, RESULT> {
            return Result.Recursive(
                construct = source.construct,
                modify = source.modify.shuffled(random).take(random.nextInt(source.modify.size + 1)),
                lastMutation = this,
            )
        }
    }

    class Mutate<TYPE, RESULT> : RecursiveMutations<TYPE, RESULT> {
        override fun mutate(
            source: Result.Recursive<TYPE, RESULT>,
            recursive: NodeMutation<TYPE, RESULT>,
            random: Random,
            configuration: Configuration
        ): Result.Recursive<TYPE, RESULT> {
            return Result.Recursive(
                construct = source.construct,
                modify = source.modify.toMutableList().apply {
                    val i = random.nextInt(0, source.modify.size)
                    set(i, recursive.mutate(source.modify[i], random, configuration))
                },
                lastMutation = this,
            )
        }

    }
}<|MERGE_RESOLUTION|>--- conflicted
+++ resolved
@@ -7,24 +7,6 @@
 import org.utbot.fuzzing.utils.flipCoin
 import kotlin.random.Random
 
-<<<<<<< HEAD
-fun Map<Mutation<*>, Double>.getRandomMutation(random: Random): Mutation<*>? {
-    val sum = values.sum()
-
-    if (sum > 0) {
-        var value = random.nextDouble(sum)
-        for ((mutation, weight) in entries) {
-            value -= weight
-            if (value <= 0) {
-                return mutation
-            }
-        }
-    }
-
-    return null
-}
-=======
->>>>>>> 6c7de738
 
 class MutationFactory<TYPE, RESULT> {
     fun mutate(
@@ -46,18 +28,6 @@
             is Result.Known<TYPE, RESULT, *> -> {
                 val mutations = resultToMutate.value.mutations()
 
-<<<<<<< HEAD
-                val mutation = if (
-                    configuration.investigationPeriodPerValue > 0 && statistic.totalRuns % configuration.runsPerValue > configuration.investigationPeriodPerValue
-                    ) {
-                        statistic.getMutationsEfficiencies().getRandomMutation(random) ?: mutations.random(random)
-                    } else {
-                            mutations.random(random)
-                    }
-
-                if (mutations.isNotEmpty()) {
-                    resultToMutate.mutate(mutation as Mutation<out KnownValue<*>>, random, configuration)
-=======
                 val mutationsEffieciencies =  statistic.getMutationsEfficiencies()
 
                 val mutation = if (
@@ -72,7 +42,6 @@
 
                 if (mutations.isNotEmpty()) {
                     resultToMutate.mutate(mutation, random, configuration)
->>>>>>> 6c7de738
                 } else {
                     resultToMutate
                 }
