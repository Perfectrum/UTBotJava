package org.utbot.framework.plugin.api

/**
 * Represents a covered bytecode instruction.
 *
 * @param internalName the fqn in internal form, i.e. com/rest/order/services/OrderService$InnerClass.
 * @param methodSignature the signature of the method.
 * @param lineNumber a number of the line in the source file.
 * @param id a unique identifier among all instructions in all classes.
 *
 * @see <a href="CONFLUENCE:Test+Minimization">Test minimization</a>
 */
data class Instruction(
    val internalName: String,
    val methodSignature: String,
    val lineNumber: Int,
    val id: Long
) {
    val className: String get() = internalName.replace('/', '.')

    override fun toString(): String {
<<<<<<< HEAD
        return "class name: ${className.split(".").last()}; method: $methodSignature; line number: $lineNumber"
=======
        return "class: $className; method: $methodSignature; line number: $lineNumber"
>>>>>>> 6c7de738
    }
}

/**
 * Represents coverage information. Some other
 *
 * Some other useful information (e.g., covered branches, etc.) may be added in the future.
 *
 * @param coveredInstructions a list of the covered instructions in the order they are visited.
 * @param instructionsCount a number of all instructions in the current class.
 * @param missedInstructions a list of the missed instructions.
 *
 */
data class Coverage(
    val coveredInstructions: List<Instruction> = emptyList(),
    val instructionsCount: Long? = null,
    val missedInstructions: List<Instruction> = emptyList(),
)<|MERGE_RESOLUTION|>--- conflicted
+++ resolved
@@ -19,11 +19,7 @@
     val className: String get() = internalName.replace('/', '.')
 
     override fun toString(): String {
-<<<<<<< HEAD
-        return "class name: ${className.split(".").last()}; method: $methodSignature; line number: $lineNumber"
-=======
         return "class: $className; method: $methodSignature; line number: $lineNumber"
->>>>>>> 6c7de738
     }
 }
 
